from __future__ import absolute_import
from __future__ import with_statement

from .. import registry
from ..app import app_or_default
from ..datastructures import AttributeDict
from ..utils import cached_property, reprcall, uuid
from ..utils.compat import UserList


class subtask(AttributeDict):
    """Class that wraps the arguments and execution options
    for a single task invocation.

    Used as the parts in a :class:`TaskSet` or to safely
    pass tasks around as callbacks.

    :param task: Either a task class/instance, or the name of a task.
    :keyword args: Positional arguments to apply.
    :keyword kwargs: Keyword arguments to apply.
    :keyword options: Additional options to
      :meth:`Task.apply_async`.

    Note that if the first argument is a :class:`dict`, the other
    arguments will be ignored and the values in the dict will be used
    instead.

        >>> s = subtask("tasks.add", args=(2, 2))
        >>> subtask(s)
        {"task": "tasks.add", args=(2, 2), kwargs={}, options={}}

    """

    def __init__(self, task=None, args=None, kwargs=None, options=None, **ex):
        init = super(subtask, self).__init__

        if isinstance(task, dict):
            return init(task)  # works like dict(d)

        # Also supports using task class/instance instead of string name.
        try:
            task_name = task.name
        except AttributeError:
            task_name = task

        init(task=task_name, args=tuple(args or ()),
                             kwargs=dict(kwargs or {}, **ex),
                             options=options or {})

    def delay(self, *argmerge, **kwmerge):
        """Shortcut to `apply_async(argmerge, kwargs)`."""
        return self.apply_async(args=argmerge, kwargs=kwmerge)

    def apply(self, args=(), kwargs={}, **options):
        """Apply this task locally."""
        # For callbacks: extra args are prepended to the stored args.
        args = tuple(args) + tuple(self.args)
        kwargs = dict(self.kwargs, **kwargs)
        options = dict(self.options, **options)
        return self.type.apply(args, kwargs, **options)

    def apply_async(self, args=(), kwargs={}, **options):
        """Apply this task asynchronously."""
        # For callbacks: extra args are prepended to the stored args.
        args = tuple(args) + tuple(self.args)
        kwargs = dict(self.kwargs, **kwargs)
        options = dict(self.options, **options)
        return self.type.apply_async(args, kwargs, **options)

    def __reduce__(self):
        # for serialization, the task type is lazily loaded,
        # and not stored in the dict itself.
        return (self.__class__, (dict(self), ), None)

    def __repr__(self):
        return reprcall(self["task"], self["args"], self["kwargs"])

    @cached_property
    def type(self):
        return registry.tasks[self.task]


class TaskSet(UserList):
    """A task containing several subtasks, making it possible
    to track how many, or when all of the tasks have been completed.

    :param tasks: A list of :class:`subtask` instances.

    Example::

        >>> urls = ("http://cnn.com/rss", "http://bbc.co.uk/rss")
        >>> taskset = TaskSet(refresh_feed.subtask((url, )) for url in urls)
        >>> taskset_result = taskset.apply_async()
        >>> list_of_return_values = taskset_result.join()  # *expensive*

    """
    #: Total number of subtasks in this set.
    total = None

<<<<<<< HEAD
    def __init__(self, task=None, tasks=None, app=None, Producer=None):
=======
    def __init__(self, tasks=None, app=None, Publisher=None):
>>>>>>> f679c065
        self.app = app_or_default(app)
        self.data = list(tasks or [])
        self.total = len(self.tasks)
        self.Producer = Producer or self.app.amqp.TaskProducer

<<<<<<< HEAD
    def apply_async(self, connection=None, connect_timeout=None,
            producer=None, taskset_id=None, **kwargs):
=======
    def apply_async(self, connection=None, publisher=None, taskset_id=None):
>>>>>>> f679c065
        """Apply taskset."""
        app = self.app

        # XXX to deprecate
        if producer is None:
            producer = kwargs.get("publisher")

        if app.conf.CELERY_ALWAYS_EAGER:
            return self.apply(taskset_id=taskset_id)

        with app.default_connection(connection) as conn:
            setid = taskset_id or uuid()
            prod = producer or self.Producer(connection=conn)
            try:
                results = self._async_results(setid, prod)
            finally:
                if not prodcuer:  # created by us.
                    prod.close()

            return app.TaskSetResult(setid, results)

    def _async_results(self, taskset_id, producer):
        return [task.apply_async(taskset_id=taskset_id, producer=producer)
                for task in self.tasks]

    def apply(self, taskset_id=None):
        """Applies the taskset locally by blocking until all tasks return."""
        setid = taskset_id or uuid()
        return self.app.TaskSetResult(setid, self._sync_results(setid))

    def _sync_results(self, taskset_id):
        return [task.apply(taskset_id=taskset_id) for task in self.tasks]

    @property
    def tasks(self):
        return self.data<|MERGE_RESOLUTION|>--- conflicted
+++ resolved
@@ -97,22 +97,14 @@
     #: Total number of subtasks in this set.
     total = None
 
-<<<<<<< HEAD
-    def __init__(self, task=None, tasks=None, app=None, Producer=None):
-=======
-    def __init__(self, tasks=None, app=None, Publisher=None):
->>>>>>> f679c065
+    def __init__(self, tasks=None, app=None, Producer=None):
         self.app = app_or_default(app)
         self.data = list(tasks or [])
         self.total = len(self.tasks)
         self.Producer = Producer or self.app.amqp.TaskProducer
 
-<<<<<<< HEAD
-    def apply_async(self, connection=None, connect_timeout=None,
-            producer=None, taskset_id=None, **kwargs):
-=======
-    def apply_async(self, connection=None, publisher=None, taskset_id=None):
->>>>>>> f679c065
+    def apply_async(self, connection=None, producer=None, taskset_id=None,
+            **kwargs):
         """Apply taskset."""
         app = self.app
 
