# -*- coding: utf-8 -*-
from __future__ import absolute_import
from __future__ import with_statement

import anyjson
import logging
import os
import sys
import time

from datetime import datetime, timedelta

from kombu.transport.base import Message
from mock import Mock
from nose import SkipTest

from celery import states
from celery.app import app_or_default
from celery.concurrency.base import BasePool
from celery.datastructures import ExceptionInfo
from celery.exceptions import (RetryTaskError,
                               WorkerLostError, InvalidTaskError)
from celery.execute.trace import eager_trace_task, TraceInfo
from celery.log import setup_logger
from celery.registry import tasks
from celery.result import AsyncResult
from celery.task import task as task_dec
from celery.task.base import Task
from celery.utils import uuid
from celery.utils.encoding import from_utf8, default_encode
from celery.worker.job import Request, TaskRequest, execute_and_trace
from celery.worker.state import revoked

from celery.tests.utils import Case, WhateverIO, wrap_logger


scratch = {"ACK": False}


def jail(task_id, name, args, kwargs):
    return eager_trace_task(tasks[name], task_id, args, kwargs, eager=False)[0]


def on_ack(*args, **kwargs):
    scratch["ACK"] = True


@task_dec()
def mytask(i, **kwargs):
    return i ** i


@task_dec               # traverses coverage for decorator without parens
def mytask_no_kwargs(i):
    return i ** i


class MyTaskIgnoreResult(Task):
    ignore_result = True

    def run(self, i):
        return i ** i


@task_dec()
def mytask_raising(i, **kwargs):
    raise KeyError(i)


class test_default_encode(Case):

    def setUp(self):
        if sys.version_info >= (3, 0):
            raise SkipTest("py3k: not relevant")

    def test_jython(self):
        prev, sys.platform = sys.platform, "java 1.6.1"
        try:
            self.assertEqual(default_encode("foo"), "foo")
        finally:
            sys.platform = prev

    def test_cython(self):
        prev, sys.platform = sys.platform, "darwin"
        gfe, sys.getfilesystemencoding = sys.getfilesystemencoding, \
                                         lambda: "utf-8"
        try:
            self.assertEqual(default_encode("foo"), "foo")
        finally:
            sys.platform = prev
            sys.getfilesystemencoding = gfe


class test_RetryTaskError(Case):

    def test_retry_task_error(self):
        try:
            raise Exception("foo")
        except Exception, exc:
            ret = RetryTaskError("Retrying task", exc)
            self.assertEqual(ret.exc, exc)


class test_trace_task(Case):

    def test_process_cleanup_fails(self):
        backend = mytask.backend
        mytask.backend = Mock()
        mytask.backend.process_cleanup = Mock(side_effect=KeyError())
        try:

            logger = mytask.app.log.get_default_logger()
            with wrap_logger(logger) as sio:
                tid = uuid()
                ret = jail(tid, mytask.name, [2], {})
                self.assertEqual(ret, 4)
                mytask.backend.store_result.assert_called_with(tid, 4,
                                                               states.SUCCESS)
                logs = sio.getvalue().strip()
                self.assertIn("Process cleanup failed", logs)
        finally:
            mytask.backend = backend

    def test_process_cleanup_BaseException(self):
        backend = mytask.backend
        mytask.backend = Mock()
        mytask.backend.process_cleanup = Mock(side_effect=SystemExit())
        try:
            with self.assertRaises(SystemExit):
                jail(uuid(), mytask.name, [2], {})
        finally:
            mytask.backend = backend

    def test_execute_jail_success(self):
        ret = jail(uuid(), mytask.name, [2], {})
        self.assertEqual(ret, 4)

    def test_marked_as_started(self):

        class Backend(mytask.backend.__class__):
            _started = []

            def store_result(self, tid, meta, state):
                if state == states.STARTED:
                    self._started.append(tid)

        prev, mytask.backend = mytask.backend, Backend()
        mytask.track_started = True

        try:
            tid = uuid()
            jail(tid, mytask.name, [2], {})
            self.assertIn(tid, Backend._started)

            mytask.ignore_result = True
            tid = uuid()
            jail(tid, mytask.name, [2], {})
            self.assertNotIn(tid, Backend._started)
        finally:
            mytask.backend = prev
            mytask.track_started = False
            mytask.ignore_result = False

    def test_execute_jail_failure(self):
        u = uuid()
        mytask_raising.request.update({"id": u})
        try:
            ret = jail(u, mytask_raising.name,
                    [4], {})
            self.assertIsInstance(ret, ExceptionInfo)
            self.assertTupleEqual(ret.exception.args, (4, ))
        finally:
            mytask_raising.request.clear()

    def test_execute_ignore_result(self):
        task_id = uuid()
        MyTaskIgnoreResult.request.update({"id": task_id})
        try:
            ret = jail(task_id, MyTaskIgnoreResult.name,
                       [4], {})
            self.assertEqual(ret, 256)
            self.assertFalse(AsyncResult(task_id).ready())
        finally:
            MyTaskIgnoreResult.request.clear()


class MockEventDispatcher(object):

    def __init__(self):
        self.sent = []
        self.enabled = True

    def send(self, event, **fields):
        self.sent.append(event)


class test_TaskRequest(Case):

    def test_task_wrapper_repr(self):
        tw = TaskRequest(mytask.name, uuid(), [1], {"f": "x"})
        self.assertTrue(repr(tw))

    def test_sets_store_errors(self):
        mytask.ignore_result = True
        try:
            tw = TaskRequest(mytask.name, uuid(), [1], {"f": "x"})
            self.assertFalse(tw.store_errors)
            mytask.store_errors_even_if_ignored = True
            tw = TaskRequest(mytask.name, uuid(), [1], {"f": "x"})
            self.assertTrue(tw.store_errors)
        finally:
            mytask.ignore_result = False
            mytask.store_errors_even_if_ignored = False

    def test_send_event(self):
        tw = TaskRequest(mytask.name, uuid(), [1], {"f": "x"})
        tw.eventer = MockEventDispatcher()
        tw.send_event("task-frobulated")
        self.assertIn("task-frobulated", tw.eventer.sent)

    def test_on_retry(self):
        tw = TaskRequest(mytask.name, uuid(), [1], {"f": "x"})
        tw.eventer = MockEventDispatcher()
        try:
            raise RetryTaskError("foo", KeyError("moofoobar"))
        except:
            einfo = ExceptionInfo(sys.exc_info())
            tw.on_failure(einfo)
            self.assertIn("task-retried", tw.eventer.sent)

    def test_terminate__task_started(self):
        pool = Mock()
        tw = TaskRequest(mytask.name, uuid(), [1], {"f": "x"})
        tw.time_start = time.time()
        tw.worker_pid = 313
        tw.terminate(pool, signal="KILL")
        pool.terminate_job.assert_called_with(tw.worker_pid, "KILL")

    def test_terminate__task_reserved(self):
        pool = Mock()
        tw = TaskRequest(mytask.name, uuid(), [1], {"f": "x"})
        tw.time_start = None
        tw.terminate(pool, signal="KILL")
        self.assertFalse(pool.terminate_job.call_count)
        self.assertTupleEqual(tw._terminate_on_ack, (True, pool, "KILL"))
        tw.terminate(pool, signal="KILL")

    def test_revoked_expires_expired(self):
        tw = TaskRequest(mytask.name, uuid(), [1], {"f": "x"},
                         expires=datetime.utcnow() - timedelta(days=1))
        tw.revoked()
        self.assertIn(tw.task_id, revoked)
        self.assertEqual(mytask.backend.get_status(tw.task_id),
                         states.REVOKED)

    def test_revoked_expires_not_expired(self):
        tw = TaskRequest(mytask.name, uuid(), [1], {"f": "x"},
                         expires=datetime.utcnow() + timedelta(days=1))
        tw.revoked()
        self.assertNotIn(tw.task_id, revoked)
        self.assertNotEqual(mytask.backend.get_status(tw.task_id),
                         states.REVOKED)

    def test_revoked_expires_ignore_result(self):
        mytask.ignore_result = True
        tw = TaskRequest(mytask.name, uuid(), [1], {"f": "x"},
                         expires=datetime.utcnow() - timedelta(days=1))
        try:
            tw.revoked()
            self.assertIn(tw.task_id, revoked)
            self.assertNotEqual(mytask.backend.get_status(tw.task_id),
                                states.REVOKED)

        finally:
            mytask.ignore_result = False

    def test_send_email(self):
        app = app_or_default()
        old_mail_admins = app.mail_admins
        old_enable_mails = mytask.send_error_emails
        mail_sent = [False]

        def mock_mail_admins(*args, **kwargs):
            mail_sent[0] = True

        def get_ei():
            try:
                raise KeyError("moofoobar")
            except:
                return ExceptionInfo(sys.exc_info())

        app.mail_admins = mock_mail_admins
        mytask.send_error_emails = True
        try:
            tw = TaskRequest(mytask.name, uuid(), [1], {"f": "x"})

            einfo = get_ei()
            tw.on_failure(einfo)
            self.assertTrue(mail_sent[0])

            einfo = get_ei()
            mail_sent[0] = False
            mytask.send_error_emails = False
            tw.on_failure(einfo)
            self.assertFalse(mail_sent[0])

<<<<<<< HEAD
=======
            einfo = get_ei()
            mail_sent[0] = False
            mytask.send_error_emails = True
            mytask.error_whitelist = [KeyError]
            tw.on_failure(einfo)
            self.assertTrue(mail_sent[0])

            einfo = get_ei()
            mail_sent[0] = False
            mytask.send_error_emails = True
            mytask.error_whitelist = [SyntaxError]
            tw.on_failure(einfo)
            self.assertFalse(mail_sent[0])

>>>>>>> 6bde4b9e
        finally:
            app.mail_admins = old_mail_admins
            mytask.send_error_emails = old_enable_mails

    def test_already_revoked(self):
        tw = TaskRequest(mytask.name, uuid(), [1], {"f": "x"})
        tw._already_revoked = True
        self.assertTrue(tw.revoked())

    def test_revoked(self):
        tw = TaskRequest(mytask.name, uuid(), [1], {"f": "x"})
        revoked.add(tw.task_id)
        self.assertTrue(tw.revoked())
        self.assertTrue(tw._already_revoked)
        self.assertTrue(tw.acknowledged)

    def test_execute_does_not_execute_revoked(self):
        tw = TaskRequest(mytask.name, uuid(), [1], {"f": "x"})
        revoked.add(tw.task_id)
        tw.execute()

    def test_execute_acks_late(self):
        mytask_raising.acks_late = True
        tw = TaskRequest(mytask_raising.name, uuid(), [1], {"f": "x"})
        try:
            tw.execute()
            self.assertTrue(tw.acknowledged)
        finally:
            mytask_raising.acks_late = False

    def test_execute_using_pool_does_not_execute_revoked(self):
        tw = TaskRequest(mytask.name, uuid(), [1], {"f": "x"})
        revoked.add(tw.task_id)
        tw.execute_using_pool(None)

    def test_on_accepted_acks_early(self):
        tw = TaskRequest(mytask.name, uuid(), [1], {"f": "x"})
        tw.on_accepted(pid=os.getpid(), time_accepted=time.time())
        self.assertTrue(tw.acknowledged)

    def test_on_accepted_acks_late(self):
        tw = TaskRequest(mytask.name, uuid(), [1], {"f": "x"})
        mytask.acks_late = True
        try:
            tw.on_accepted(pid=os.getpid(), time_accepted=time.time())
            self.assertFalse(tw.acknowledged)
        finally:
            mytask.acks_late = False

    def test_on_accepted_terminates(self):
        tw = TaskRequest(mytask.name, uuid(), [1], {"f": "x"})
        pool = Mock()
        tw.terminate(pool, signal="KILL")
        self.assertFalse(pool.terminate_job.call_count)
        tw.on_accepted(pid=314, time_accepted=time.time())
        pool.terminate_job.assert_called_with(314, "KILL")

    def test_on_success_acks_early(self):
        tw = TaskRequest(mytask.name, uuid(), [1], {"f": "x"})
        tw.time_start = 1
        tw.on_success(42)
        self.assertFalse(tw.acknowledged)

    def test_on_success_acks_late(self):
        tw = TaskRequest(mytask.name, uuid(), [1], {"f": "x"})
        tw.time_start = 1
        mytask.acks_late = True
        try:
            tw.on_success(42)
            self.assertTrue(tw.acknowledged)
        finally:
            mytask.acks_late = False

    def test_on_failure_WorkerLostError(self):

        def get_ei():
            try:
                raise WorkerLostError("do re mi")
            except WorkerLostError:
                return ExceptionInfo(sys.exc_info())

        tw = TaskRequest(mytask.name, uuid(), [1], {"f": "x"})
        exc_info = get_ei()
        tw.on_failure(exc_info)
        self.assertEqual(mytask.backend.get_status(tw.task_id),
                         states.FAILURE)

        mytask.ignore_result = True
        try:
            exc_info = get_ei()
            tw = TaskRequest(mytask.name, uuid(), [1], {"f": "x"})
            tw.on_failure(exc_info)
            self.assertEqual(mytask.backend.get_status(tw.task_id),
                             states.PENDING)
        finally:
            mytask.ignore_result = False

    def test_on_failure_acks_late(self):
        tw = TaskRequest(mytask.name, uuid(), [1], {"f": "x"})
        tw.time_start = 1
        mytask.acks_late = True
        try:
            try:
                raise KeyError("foo")
            except KeyError:
                exc_info = ExceptionInfo(sys.exc_info())
                tw.on_failure(exc_info)
                self.assertTrue(tw.acknowledged)
        finally:
            mytask.acks_late = False

    def test_from_message_invalid_kwargs(self):
        body = dict(task=mytask.name, id=1, args=(), kwargs="foo")
        with self.assertRaises(InvalidTaskError):
            TaskRequest.from_message(None, body)

    def test_on_timeout(self):

        class MockLogger(object):

            def __init__(self):
                self.warnings = []
                self.errors = []

            def warning(self, msg, *args, **kwargs):
                self.warnings.append(msg % args)

            def error(self, msg, *args, **kwargs):
                self.errors.append(msg % args)

        tw = TaskRequest(mytask.name, uuid(), [1], {"f": "x"})
        tw.logger = MockLogger()
        tw.on_timeout(soft=True, timeout=1337)
        self.assertIn("Soft time limit (1337s) exceeded",
                      tw.logger.warnings[0])
        tw.on_timeout(soft=False, timeout=1337)
        self.assertIn("Hard time limit (1337s) exceeded", tw.logger.errors[0])
        self.assertEqual(mytask.backend.get_status(tw.task_id),
                         states.FAILURE)

        mytask.ignore_result = True
        try:
            tw = TaskRequest(mytask.name, uuid(), [1], {"f": "x"})
            tw.logger = MockLogger()
        finally:
            tw.on_timeout(soft=True, timeout=1336)
            self.assertEqual(mytask.backend.get_status(tw.task_id),
                             states.PENDING)
            mytask.ignore_result = False

    def test_execute_and_trace(self):
        res = execute_and_trace(mytask.name, uuid(), [4], {})
        self.assertEqual(res, 4 ** 4)

    def test_execute_safe_catches_exception(self):

        def _error_exec(self, *args, **kwargs):
            raise KeyError("baz")

        @task_dec
        def raising():
            raise KeyError("baz")
        raising.request = None

        with self.assertWarnsRegex(RuntimeWarning,
                r'Exception raised outside'):
            res = execute_and_trace(raising.name, uuid(),
                                    [], {})
            self.assertIsInstance(res, ExceptionInfo)

    def create_exception(self, exc):
        try:
            raise exc
        except exc.__class__:
            return sys.exc_info()

    def test_worker_task_trace_handle_retry(self):
        from celery.exceptions import RetryTaskError
        tid = uuid()
        mytask.request.update({"id": tid})
        try:
            _, value_, _ = self.create_exception(ValueError("foo"))
            einfo = self.create_exception(RetryTaskError(str(value_),
                                          exc=value_))
            w = TraceInfo(states.RETRY, einfo[1], einfo)
            w.handle_retry(mytask, store_errors=False)
            self.assertEqual(mytask.backend.get_status(tid), states.PENDING)
            w.handle_retry(mytask, store_errors=True)
            self.assertEqual(mytask.backend.get_status(tid), states.RETRY)
        finally:
            mytask.request.clear()

    def test_worker_task_trace_handle_failure(self):
        tid = uuid()
        mytask.request.update({"id": tid})
        try:
            einfo = self.create_exception(ValueError("foo"))
            w = TraceInfo(states.FAILURE, einfo[1], einfo)
            w.handle_failure(mytask, store_errors=False)
            self.assertEqual(mytask.backend.get_status(tid), states.PENDING)
            w.handle_failure(mytask, store_errors=True)
            self.assertEqual(mytask.backend.get_status(tid), states.FAILURE)
        finally:
            mytask.request.clear()

    def test_task_wrapper_mail_attrs(self):
        tw = TaskRequest(mytask.name, uuid(), [], {})
        x = tw.success_msg % {"name": tw.task_name,
                              "id": tw.task_id,
                              "return_value": 10,
                              "runtime": 0.3641}
        self.assertTrue(x)
        x = tw.error_msg % {"name": tw.task_name,
                           "id": tw.task_id,
                           "exc": "FOOBARBAZ",
                           "traceback": "foobarbaz"}
        self.assertTrue(x)

    def test_from_message(self):
        us = u"æØåveéðƒeæ"
        body = {"task": mytask.name, "id": uuid(),
                "args": [2], "kwargs": {us: "bar"}}
        m = Message(None, body=anyjson.serialize(body), backend="foo",
                          content_type="application/json",
                          content_encoding="utf-8")
        tw = TaskRequest.from_message(m, m.decode())
        self.assertIsInstance(tw, Request)
        self.assertEqual(tw.task_name, body["task"])
        self.assertEqual(tw.task_id, body["id"])
        self.assertEqual(tw.args, body["args"])
        us = from_utf8(us)
        if sys.version_info < (2, 6):
            self.assertEqual(tw.kwargs.keys()[0], us)
            self.assertIsInstance(tw.kwargs.keys()[0], str)
        self.assertTrue(tw.logger)

    def test_from_message_empty_args(self):
        body = {"task": mytask.name, "id": uuid()}
        m = Message(None, body=anyjson.serialize(body), backend="foo",
                          content_type="application/json",
                          content_encoding="utf-8")
        tw = TaskRequest.from_message(m, m.decode())
        self.assertIsInstance(tw, Request)
        self.assertEquals(tw.args, [])
        self.assertEquals(tw.kwargs, {})

    def test_from_message_missing_required_fields(self):
        body = {}
        m = Message(None, body=anyjson.serialize(body), backend="foo",
                          content_type="application/json",
                          content_encoding="utf-8")
        with self.assertRaises(KeyError):
            TaskRequest.from_message(m, m.decode())

    def test_from_message_nonexistant_task(self):
        body = {"task": "cu.mytask.doesnotexist", "id": uuid(),
                "args": [2], "kwargs": {u"æØåveéðƒeæ": "bar"}}
        m = Message(None, body=anyjson.serialize(body), backend="foo",
                          content_type="application/json",
                          content_encoding="utf-8")
        with self.assertRaises(KeyError):
            TaskRequest.from_message(m, m.decode())

    def test_execute(self):
        tid = uuid()
        tw = TaskRequest(mytask.name, tid, [4], {"f": "x"})
        self.assertEqual(tw.execute(), 256)
        meta = mytask.backend.get_task_meta(tid)
        self.assertEqual(meta["result"], 256)
        self.assertEqual(meta["status"], states.SUCCESS)

    def test_execute_success_no_kwargs(self):
        tid = uuid()
        tw = TaskRequest(mytask_no_kwargs.name, tid, [4], {})
        self.assertEqual(tw.execute(), 256)
        meta = mytask_no_kwargs.backend.get_task_meta(tid)
        self.assertEqual(meta["result"], 256)
        self.assertEqual(meta["status"], states.SUCCESS)

    def test_execute_ack(self):
        tid = uuid()
        tw = TaskRequest(mytask.name, tid, [4], {"f": "x"},
                        on_ack=on_ack)
        self.assertEqual(tw.execute(), 256)
        meta = mytask.backend.get_task_meta(tid)
        self.assertTrue(scratch["ACK"])
        self.assertEqual(meta["result"], 256)
        self.assertEqual(meta["status"], states.SUCCESS)

    def test_execute_fail(self):
        tid = uuid()
        tw = TaskRequest(mytask_raising.name, tid, [4], {"f": "x"})
        self.assertIsInstance(tw.execute(), ExceptionInfo)
        meta = mytask_raising.backend.get_task_meta(tid)
        self.assertEqual(meta["status"], states.FAILURE)
        self.assertIsInstance(meta["result"], KeyError)

    def test_execute_using_pool(self):
        tid = uuid()
        tw = TaskRequest(mytask.name, tid, [4], {"f": "x"})

        class MockPool(BasePool):
            target = None
            args = None
            kwargs = None

            def __init__(self, *args, **kwargs):
                pass

            def apply_async(self, target, args=None, kwargs=None,
                    *margs, **mkwargs):
                self.target = target
                self.args = args
                self.kwargs = kwargs

        p = MockPool()
        tw.execute_using_pool(p)
        self.assertTrue(p.target)
        self.assertEqual(p.args[0], mytask.name)
        self.assertEqual(p.args[1], tid)
        self.assertEqual(p.args[2], [4])
        self.assertIn("f", p.args[3])
        self.assertIn([4], p.args)

<<<<<<< HEAD
=======
    def test_default_kwargs(self):
        tid = uuid()
        tw = TaskRequest(mytask.name, tid, [4], {"f": "x"})
        self.assertDictEqual(
                tw.extend_with_default_kwargs(10, "some_logfile"), {
                    "f": "x",
                    "logfile": "some_logfile",
                    "loglevel": 10,
                    "task_id": tw.task_id,
                    "task_retries": 0,
                    "task_is_eager": False,
                    "delivery_info": {"exchange": None, "routing_key": None},
                    "task_name": tw.task_name})

>>>>>>> 6bde4b9e
    def _test_on_failure(self, exception):
        app = app_or_default()
        tid = uuid()
        tw = TaskRequest(mytask.name, tid, [4], {"f": "x"})
        try:
            raise exception
        except Exception:
            exc_info = ExceptionInfo(sys.exc_info())

            logfh = WhateverIO()
            tw.logger.handlers = []
            tw.logger = setup_logger(logfile=logfh, loglevel=logging.INFO,
                                     root=False)

            app.conf.CELERY_SEND_TASK_ERROR_EMAILS = True

            tw.on_failure(exc_info)
            logvalue = logfh.getvalue()
            self.assertIn(mytask.name, logvalue)
            self.assertIn(tid, logvalue)
            self.assertIn("ERROR", logvalue)

            app.conf.CELERY_SEND_TASK_ERROR_EMAILS = False

    def test_on_failure(self):
        self._test_on_failure(Exception("Inside unit tests"))

    def test_on_failure_unicode_exception(self):
        self._test_on_failure(Exception(u"Бобры атакуют"))

    def test_on_failure_utf8_exception(self):
        self._test_on_failure(Exception(
                from_utf8(u"Бобры атакуют")))<|MERGE_RESOLUTION|>--- conflicted
+++ resolved
@@ -304,8 +304,6 @@
             tw.on_failure(einfo)
             self.assertFalse(mail_sent[0])
 
-<<<<<<< HEAD
-=======
             einfo = get_ei()
             mail_sent[0] = False
             mytask.send_error_emails = True
@@ -319,8 +317,6 @@
             mytask.error_whitelist = [SyntaxError]
             tw.on_failure(einfo)
             self.assertFalse(mail_sent[0])
-
->>>>>>> 6bde4b9e
         finally:
             app.mail_admins = old_mail_admins
             mytask.send_error_emails = old_enable_mails
@@ -645,23 +641,6 @@
         self.assertIn("f", p.args[3])
         self.assertIn([4], p.args)
 
-<<<<<<< HEAD
-=======
-    def test_default_kwargs(self):
-        tid = uuid()
-        tw = TaskRequest(mytask.name, tid, [4], {"f": "x"})
-        self.assertDictEqual(
-                tw.extend_with_default_kwargs(10, "some_logfile"), {
-                    "f": "x",
-                    "logfile": "some_logfile",
-                    "loglevel": 10,
-                    "task_id": tw.task_id,
-                    "task_retries": 0,
-                    "task_is_eager": False,
-                    "delivery_info": {"exchange": None, "routing_key": None},
-                    "task_name": tw.task_name})
-
->>>>>>> 6bde4b9e
     def _test_on_failure(self, exception):
         app = app_or_default()
         tid = uuid()
