from __future__ import absolute_import

import os

from mock import Mock, patch
from pickle import loads, dumps

from kombu import Exchange

from celery import Celery
from celery import app as _app
from celery import _state
from celery.app import defaults
from celery.five import items
from celery.loaders.base import BaseLoader
from celery.platforms import pyimplementation
from celery.utils.serialization import pickle

from celery.tests import config
from celery.tests.utils import (Case, mask_modules, platform_pyimp,
                                sys_platform, pypy_version)
from celery.utils import uuid
from celery.utils.mail import ErrorMail

THIS_IS_A_KEY = 'this is a value'


class Object(object):

    def __init__(self, **kwargs):
        for key, value in items(kwargs):
            setattr(self, key, value)


def _get_test_config():
    return dict((key, getattr(config, key))
                for key in dir(config)
                if key.isupper() and not key.startswith('_'))

test_config = _get_test_config()


class test_module(Case):

    def test_default_app(self):
        self.assertEqual(_app.default_app, _state.default_app)

    def test_bugreport(self):
        self.assertTrue(_app.bugreport())


class test_App(Case):

    def setUp(self):
        self.app = Celery(set_as_current=False)
        self.app.conf.update(test_config)

    def test_task(self):
        app = Celery('foozibari', set_as_current=False)

        def fun():
            pass

        fun.__module__ = '__main__'
        task = app.task(fun)
        self.assertEqual(task.name, app.main + '.fun')

    def test_with_broker(self):
        prev = os.environ.get('CELERY_BROKER_URL')
        os.environ.pop('CELERY_BROKER_URL', None)
        try:
            app = Celery(set_as_current=False, broker='foo://baribaz')
            self.assertEqual(app.conf.BROKER_HOST, 'foo://baribaz')
        finally:
            os.environ['CELERY_BROKER_URL'] = prev

    def test_repr(self):
        self.assertTrue(repr(self.app))

    def test_custom_task_registry(self):
        app1 = Celery(set_as_current=False)
        app2 = Celery(set_as_current=False, tasks=app1.tasks)
        self.assertIs(app2.tasks, app1.tasks)

    def test_include_argument(self):
        app = Celery(set_as_current=False, include=('foo', 'bar.foo'))
        self.assertEqual(app.conf.CELERY_IMPORTS, ('foo', 'bar.foo'))

    def test_set_as_current(self):
        current = _state._tls.current_app
        try:
            app = Celery(set_as_current=True)
            self.assertIs(_state._tls.current_app, app)
        finally:
            _state._tls.current_app = current

    def test_current_task(self):
        app = Celery(set_as_current=False)

        @app.task
        def foo():
            pass

        _state._task_stack.push(foo)
        try:
            self.assertEqual(app.current_task.name, foo.name)
        finally:
            _state._task_stack.pop()

    def test_task_not_shared(self):
        with patch('celery.app.base.shared_task') as shared_task:
            app = Celery(set_as_current=False)

            @app.task(shared=False)
            def foo():
                pass
            self.assertFalse(shared_task.called)

    def test_task_compat_with_filter(self):
        app = Celery(set_as_current=False, accept_magic_kwargs=True)
        check = Mock()

        def filter(task):
            check(task)
            return task

        @app.task(filter=filter)
        def foo():
            pass
        check.assert_called_with(foo)

    def test_task_with_filter(self):
        app = Celery(set_as_current=False, accept_magic_kwargs=False)
        check = Mock()

        def filter(task):
            check(task)
            return task

        @app.task(filter=filter)
        def foo():
            pass
        check.assert_called_with(foo)

    def test_task_sets_main_name_MP_MAIN_FILE(self):
        from celery import utils as _utils
        _utils.MP_MAIN_FILE = __file__
        try:
            app = Celery('xuzzy', set_as_current=False)

            @app.task
            def foo():
                pass

            self.assertEqual(foo.name, 'xuzzy.foo')
        finally:
            _utils.MP_MAIN_FILE = None

    def test_base_task_inherits_magic_kwargs_from_app(self):
        from celery.task import Task as OldTask

        class timkX(OldTask):
            abstract = True

        app = Celery(set_as_current=False, accept_magic_kwargs=True)
        timkX.bind(app)
        # see #918
        self.assertFalse(timkX.accept_magic_kwargs)

        from celery import Task as NewTask

        class timkY(NewTask):
            abstract = True

        timkY.bind(app)
        self.assertFalse(timkY.accept_magic_kwargs)

    def test_annotate_decorator(self):
        from celery.app.task import Task

        class adX(Task):
            abstract = True

            def run(self, y, z, x):
                return y, z, x

        check = Mock()

        def deco(fun):

            def _inner(*args, **kwargs):
                check(*args, **kwargs)
                return fun(*args, **kwargs)
            return _inner

        app = Celery(set_as_current=False)
        app.conf.CELERY_ANNOTATIONS = {
            adX.name: {'@__call__': deco}
        }
        adX.bind(app)
        self.assertIs(adX.app, app)

        i = adX()
        i(2, 4, x=3)
        check.assert_called_with(i, 2, 4, x=3)

        i.annotate()
        i.annotate()

    def test_apply_async_has__self__(self):
        app = Celery(set_as_current=False)

        @app.task(__self__='hello')
        def aawsX():
            pass

        with patch('celery.app.amqp.TaskProducer.publish_task') as dt:
            aawsX.apply_async((4, 5))
            args = dt.call_args[0][1]
            self.assertEqual(args, ('hello', 4, 5))

    def test_apply_async__connection_arg(self):
        app = Celery(set_as_current=False)

        @app.task()
        def aacaX():
            pass

        connection = app.connection('asd://')
        with self.assertRaises(KeyError):
            aacaX.apply_async(connection=connection)

    def test_apply_async_adds_children(self):
        from celery._state import _task_stack
        app = Celery(set_as_current=False)

        @app.task()
        def a3cX1(self):
            pass

        @app.task()
        def a3cX2(self):
            pass

        _task_stack.push(a3cX1)
        try:
            a3cX1.push_request(called_directly=False)
            try:
                res = a3cX2.apply_async(add_to_parent=True)
                self.assertIn(res, a3cX1.request.children)
            finally:
                a3cX1.pop_request()
        finally:
            _task_stack.pop()

    def test_TaskSet(self):
        ts = self.app.TaskSet()
        self.assertListEqual(ts.tasks, [])
        self.assertIs(ts.app, self.app)

    def test_pickle_app(self):
        changes = dict(THE_FOO_BAR='bars',
                       THE_MII_MAR='jars')
        self.app.conf.update(changes)
        saved = pickle.dumps(self.app)
        self.assertLess(len(saved), 2048)
        restored = pickle.loads(saved)
        self.assertDictContainsSubset(changes, restored.conf)

    def test_worker_main(self):
        from celery.bin import worker as worker_bin

        class worker(worker_bin.worker):

            def execute_from_commandline(self, argv):
                return argv

        prev, worker_bin.worker = \
                worker_bin.worker, worker
        try:
            ret = self.app.worker_main(argv=['--version'])
            self.assertListEqual(ret, ['--version'])
        finally:
            worker_bin.worker = prev

    def test_config_from_envvar(self):
        os.environ['CELERYTEST_CONFIG_OBJECT'] = 'celery.tests.app.test_app'
        self.app.config_from_envvar('CELERYTEST_CONFIG_OBJECT')
        self.assertEqual(self.app.conf.THIS_IS_A_KEY, 'this is a value')

    def test_config_from_object(self):

        class Object(object):
            LEAVE_FOR_WORK = True
            MOMENT_TO_STOP = True
            CALL_ME_BACK = 123456789
            WANT_ME_TO = False
            UNDERSTAND_ME = True

        self.app.config_from_object(Object())

        self.assertTrue(self.app.conf.LEAVE_FOR_WORK)
        self.assertTrue(self.app.conf.MOMENT_TO_STOP)
        self.assertEqual(self.app.conf.CALL_ME_BACK, 123456789)
        self.assertFalse(self.app.conf.WANT_ME_TO)
        self.assertTrue(self.app.conf.UNDERSTAND_ME)

    def test_config_from_cmdline(self):
        cmdline = ['.always_eager=no',
                   '.result_backend=/dev/null',
                   'celeryd.prefetch_multiplier=368',
                   '.foobarstring=(string)300',
                   '.foobarint=(int)300',
                   '.result_engine_options=(dict){"foo": "bar"}']
        self.app.config_from_cmdline(cmdline, namespace='celery')
        self.assertFalse(self.app.conf.CELERY_ALWAYS_EAGER)
        self.assertEqual(self.app.conf.CELERY_RESULT_BACKEND, '/dev/null')
        self.assertEqual(self.app.conf.CELERYD_PREFETCH_MULTIPLIER, 368)
        self.assertEqual(self.app.conf.CELERY_FOOBARSTRING, '300')
        self.assertEqual(self.app.conf.CELERY_FOOBARINT, 300)
        self.assertDictEqual(self.app.conf.CELERY_RESULT_ENGINE_OPTIONS,
                             {'foo': 'bar'})

    def test_compat_setting_CELERY_BACKEND(self):

        self.app.config_from_object(Object(CELERY_BACKEND='set_by_us'))
        self.assertEqual(self.app.conf.CELERY_RESULT_BACKEND, 'set_by_us')

    def test_setting_BROKER_TRANSPORT_OPTIONS(self):

        _args = {'foo': 'bar', 'spam': 'baz'}

        self.app.config_from_object(Object())
        self.assertEqual(self.app.conf.BROKER_TRANSPORT_OPTIONS, {})

        self.app.config_from_object(Object(BROKER_TRANSPORT_OPTIONS=_args))
        self.assertEqual(self.app.conf.BROKER_TRANSPORT_OPTIONS, _args)

    def test_Windows_log_color_disabled(self):
        self.app.IS_WINDOWS = True
        self.assertFalse(self.app.log.supports_color(True))

    def test_compat_setting_CARROT_BACKEND(self):
        self.app.config_from_object(Object(CARROT_BACKEND='set_by_us'))
        self.assertEqual(self.app.conf.BROKER_TRANSPORT, 'set_by_us')

    def test_WorkController(self):
        x = self.app.WorkController
        self.assertIs(x.app, self.app)

    def test_Worker(self):
        x = self.app.Worker
        self.assertIs(x.app, self.app)

    def test_AsyncResult(self):
        x = self.app.AsyncResult('1')
        self.assertIs(x.app, self.app)
        r = loads(dumps(x))
        # not set as current, so ends up as default app after reduce
        self.assertIs(r.app, _state.default_app)

    @patch('celery.bin.celery.CeleryCommand.execute_from_commandline')
    def test_start(self, execute):
        self.app.start()
        self.assertTrue(execute.called)

    def test_mail_admins(self):

        class Loader(BaseLoader):

            def mail_admins(*args, **kwargs):
                return args, kwargs

        self.app.loader = Loader()
        self.app.conf.ADMINS = None
        self.assertFalse(self.app.mail_admins('Subject', 'Body'))
        self.app.conf.ADMINS = [('George Costanza', 'george@vandelay.com')]
        self.assertTrue(self.app.mail_admins('Subject', 'Body'))

    def test_amqp_get_broker_info(self):
<<<<<<< HEAD
        self.assertDictContainsSubset({'hostname': 'localhost',
                                       'userid': 'guest',
                                       'password': 'guest',
                                       'virtual_host': '/'},
                        self.app.connection('pyamqp://').info())
        self.app.conf.BROKER_PORT = 1978
        self.app.conf.BROKER_VHOST = 'foo'
        self.assertDictContainsSubset({'port': 1978,
                                       'virtual_host': 'foo'},
        self.app.connection('pyamqp://:1978/foo').info())
        conn = self.app.connection('pyamqp:////value')
=======
        self.assertDictContainsSubset(
            {'hostname': 'localhost',
             'userid': 'guest',
             'password': 'guest',
             'virtual_host': '/'},
            self.app.connection('amqp://').info(),
        )
        self.app.conf.BROKER_PORT = 1978
        self.app.conf.BROKER_VHOST = 'foo'
        self.assertDictContainsSubset(
            {'port': 1978, 'virtual_host': 'foo'},
            self.app.connection('amqp://:1978/foo').info(),
        )
        conn = self.app.connection('amqp:////value')
>>>>>>> 24696876
        self.assertDictContainsSubset({'virtual_host': '/value'},
                                      conn.info())

    def test_BROKER_BACKEND_alias(self):
        self.assertEqual(self.app.conf.BROKER_BACKEND,
                         self.app.conf.BROKER_TRANSPORT)

    def test_with_default_connection(self):

        @self.app.with_default_connection
        def handler(connection=None, foo=None):
            return connection, foo

        connection, foo = handler(foo=42)
        self.assertEqual(foo, 42)
        self.assertTrue(connection)

    def test_after_fork(self):
        p = self.app._pool = Mock()
        self.app._after_fork(self.app)
        p.force_close_all.assert_called_with()
        self.assertIsNone(self.app._pool)
        self.app._after_fork(self.app)

    def test_pool_no_multiprocessing(self):
        with mask_modules('multiprocessing.util'):
            pool = self.app.pool
            self.assertIs(pool, self.app._pool)

    def test_bugreport(self):
        self.assertTrue(self.app.bugreport())

    def test_send_task_sent_event(self):

        class Dispatcher(object):
            sent = []

            def send(self, type, **fields):
                self.sent.append((type, fields))

        conn = self.app.connection()
        chan = conn.channel()
        try:
            for e in ('foo_exchange', 'moo_exchange', 'bar_exchange'):
                chan.exchange_declare(e, 'direct', durable=True)
                chan.queue_declare(e, durable=True)
                chan.queue_bind(e, e, e)
        finally:
            chan.close()
        assert conn.transport_cls == 'memory'

        prod = self.app.amqp.TaskProducer(
            conn, exchange=Exchange('foo_exchange'),
        )

        dispatcher = Dispatcher()
        self.assertTrue(prod.publish_task('footask', (), {},
                                          exchange='moo_exchange',
                                          routing_key='moo_exchange',
                                          event_dispatcher=dispatcher))
        self.assertTrue(dispatcher.sent)
        self.assertEqual(dispatcher.sent[0][0], 'task-sent')
        self.assertTrue(prod.publish_task('footask', (), {},
                                          event_dispatcher=dispatcher,
                                          exchange='bar_exchange',
                                          routing_key='bar_exchange'))

    def test_error_mail_sender(self):
        x = ErrorMail.subject % {'name': 'task_name',
                                 'id': uuid(),
                                 'exc': 'FOOBARBAZ',
                                 'hostname': 'lana'}
        self.assertTrue(x)


class test_defaults(Case):

    def test_str_to_bool(self):
        for s in ('false', 'no', '0'):
            self.assertFalse(defaults.strtobool(s))
        for s in ('true', 'yes', '1'):
            self.assertTrue(defaults.strtobool(s))
        with self.assertRaises(TypeError):
            defaults.strtobool('unsure')


class test_debugging_utils(Case):

    def test_enable_disable_trace(self):
        try:
            _app.enable_trace()
            self.assertEqual(_app.app_or_default, _app._app_or_default_trace)
            _app.disable_trace()
            self.assertEqual(_app.app_or_default, _app._app_or_default)
        finally:
            _app.disable_trace()


class test_pyimplementation(Case):

    def test_platform_python_implementation(self):
        with platform_pyimp(lambda: 'Xython'):
            self.assertEqual(pyimplementation(), 'Xython')

    def test_platform_jython(self):
        with platform_pyimp():
            with sys_platform('java 1.6.51'):
                self.assertIn('Jython', pyimplementation())

    def test_platform_pypy(self):
        with platform_pyimp():
            with sys_platform('darwin'):
                with pypy_version((1, 4, 3)):
                    self.assertIn('PyPy', pyimplementation())
                with pypy_version((1, 4, 3, 'a4')):
                    self.assertIn('PyPy', pyimplementation())

    def test_platform_fallback(self):
        with platform_pyimp():
            with sys_platform('darwin'):
                with pypy_version():
                    self.assertEqual('CPython', pyimplementation())<|MERGE_RESOLUTION|>--- conflicted
+++ resolved
@@ -275,8 +275,7 @@
             def execute_from_commandline(self, argv):
                 return argv
 
-        prev, worker_bin.worker = \
-                worker_bin.worker, worker
+        prev, worker_bin.worker = worker_bin.worker, worker
         try:
             ret = self.app.worker_main(argv=['--version'])
             self.assertListEqual(ret, ['--version'])
@@ -378,34 +377,20 @@
         self.assertTrue(self.app.mail_admins('Subject', 'Body'))
 
     def test_amqp_get_broker_info(self):
-<<<<<<< HEAD
-        self.assertDictContainsSubset({'hostname': 'localhost',
-                                       'userid': 'guest',
-                                       'password': 'guest',
-                                       'virtual_host': '/'},
-                        self.app.connection('pyamqp://').info())
-        self.app.conf.BROKER_PORT = 1978
-        self.app.conf.BROKER_VHOST = 'foo'
-        self.assertDictContainsSubset({'port': 1978,
-                                       'virtual_host': 'foo'},
-        self.app.connection('pyamqp://:1978/foo').info())
-        conn = self.app.connection('pyamqp:////value')
-=======
         self.assertDictContainsSubset(
             {'hostname': 'localhost',
              'userid': 'guest',
              'password': 'guest',
              'virtual_host': '/'},
-            self.app.connection('amqp://').info(),
+            self.app.connection('pyamqp://').info(),
         )
         self.app.conf.BROKER_PORT = 1978
         self.app.conf.BROKER_VHOST = 'foo'
         self.assertDictContainsSubset(
             {'port': 1978, 'virtual_host': 'foo'},
-            self.app.connection('amqp://:1978/foo').info(),
+            self.app.connection('pyamqp://:1978/foo').info(),
         )
-        conn = self.app.connection('amqp:////value')
->>>>>>> 24696876
+        conn = self.app.connection('pyamqp:////value')
         self.assertDictContainsSubset({'virtual_host': '/value'},
                                       conn.info())
 
