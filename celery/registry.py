--- conflicted
+++ resolved
@@ -15,65 +15,4 @@
 from . import current_app
 from .local import Proxy
 
-<<<<<<< HEAD
-tasks = Proxy(lambda: current_app.tasks)
-=======
-from .exceptions import NotRegistered
-
-
-class TaskRegistry(dict):
-    NotRegistered = NotRegistered
-
-    def regular(self):
-        """Get all regular task types."""
-        return self.filter_types("regular")
-
-    def periodic(self):
-        """Get all periodic task types."""
-        return self.filter_types("periodic")
-
-    def register(self, task):
-        """Register a task in the task registry.
-
-        The task will be automatically instantiated if not already an
-        instance.
-
-        """
-        self[task.name] = inspect.isclass(task) and task() or task
-
-    def unregister(self, name):
-        """Unregister task by name.
-
-        :param name: name of the task to unregister, or a
-            :class:`celery.task.base.Task` with a valid `name` attribute.
-
-        :raises celery.exceptions.NotRegistered: if the task has not
-            been registered.
-
-        """
-        try:
-            # Might be a task class
-            name = name.name
-        except AttributeError:
-            pass
-        self.pop(name)
-
-    def filter_types(self, type):
-        """Return all tasks of a specific type."""
-        return dict((name, task) for name, task in self.iteritems()
-                                    if task.type == type)
-
-    def pop(self, key, *args):
-        try:
-            return dict.pop(self, key, *args)
-        except KeyError:
-            raise self.NotRegistered(key)
-
-
-#: Global task registry.
-tasks = TaskRegistry()
-
-
-def _unpickle_task(name):
-    return tasks[name]
->>>>>>> 6bde4b9e
+tasks = Proxy(lambda: current_app.tasks)