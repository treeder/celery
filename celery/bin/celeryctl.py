--- conflicted
+++ resolved
@@ -234,10 +234,6 @@
     )
 
     def run(self, task_id, *args, **kwargs):
-<<<<<<< HEAD
-=======
-        from .. import registry
->>>>>>> 6bde4b9e
         result_cls = self.app.AsyncResult
         task = kwargs.get("task")
 
