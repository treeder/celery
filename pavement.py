--- conflicted
+++ resolved
@@ -37,34 +37,6 @@
 
 
 @task
-<<<<<<< HEAD
-@needs('clean_docs', 'paver.doctools.html')
-def ghdocs(options):
-    builtdocs = sphinx_builddir(options)
-    sh("git checkout gh-pages && \
-            cp -r {0}/* .    && \
-            git commit . -m 'Rendered documentation for Github Pages.' && \
-            git push origin gh-pages && \
-            git checkout master".format(builtdocs))
-
-
-@task
-@needs('clean_docs', 'paver.doctools.html')
-def upload_pypi_docs(options):
-    builtdocs = path('docs') / options.builddir / 'html'
-    sh("{0} setup.py upload_sphinx --upload-dir='{1}'".format(
-        sys.executable, builtdocs))
-
-
-@task
-@needs('upload_pypi_docs', 'ghdocs')
-def upload_docs(options):
-    pass
-
-
-@task
-=======
->>>>>>> 9574d661
 def autodoc(options):
     sh('extra/release/doc4allmods celery')
 
